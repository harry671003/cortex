--- conflicted
+++ resolved
@@ -49,11 +49,8 @@
 * [FEATURE] Compactor: Added configurations for Azure MSI in blocks-storage, ruler-storage and alertmanager-storage. #4818
 * [FEATURE] Ruler: Add support to pass custom implementations of queryable and pusher. #4782
 * [FEATURE] Create OpenTelemetry Bridge for Tracing. Now cortex can send traces to multiple destinations using OTEL Collectors. #4834
-<<<<<<< HEAD
+* [FEATURE] Added `-api.http-request-headers-to-log` allowing for the addition of HTTP Headers to logs #4803
 * [FEATURE] Distributor: Added a new limit `-validation.max-labels-size-bytes` allowing to limit the combined size of labels for each timeseries. #4848
-=======
-* [FEATURE] Added `-api.http-request-headers-to-log` allowing for the addition of HTTP Headers to logs #4803
->>>>>>> a795d53a
 * [BUGFIX] Memberlist: Add join with no retrying when starting service. #4804
 * [BUGFIX] Ruler: Fix /ruler/rule_groups returns YAML with extra fields. #4767
 
