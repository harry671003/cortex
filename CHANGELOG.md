--- conflicted
+++ resolved
@@ -57,14 +57,11 @@
 * [ENHANCEMENT] Querier: Retry store gateway on different zones when zone awareness is enabled. #5476
 * [ENHANCEMENT] DDBKV: Change metric name from dynamodb_kv_read_capacity_total to dynamodb_kv_consumed_capacity_total and include Delete, Put, Batch dimension. #5481
 * [ENHANCEMENT] Compactor: allow unregisteronshutdown to be configurable. #5503
-<<<<<<< HEAD
 * [ENHANCEMENT] Querier: Batch adding series to query limiter to optimize locking. #5505
-=======
 * [ENHANCEMENT] Store Gateway: add metric `cortex_bucket_store_chunk_refetches_total` for number of chunk refetches. #5532
 * [ENHANCEMENT] BasicLifeCycler: allow final-sleep during shutdown #5517
 * [ENHANCEMENT] All: Handling CMK Access Denied errors. #5420 #5542
 * [ENHANCEMENT] Querier: Retry store gateway client connection closing gRPC error. #5558
->>>>>>> 97effe9b
 * [BUGFIX] Ruler: Validate if rule group can be safely converted back to rule group yaml from protobuf message #5265
 * [BUGFIX] Querier: Convert gRPC `ResourceExhausted` status code from store gateway to 422 limit error. #5286
 * [BUGFIX] Alertmanager: Route web-ui requests to the alertmanager distributor when sharding is enabled. #5293
