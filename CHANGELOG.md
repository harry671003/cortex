--- conflicted
+++ resolved
@@ -2,10 +2,9 @@
 
 ## master / unreleased
 * [CHANGE] Azure Storage: Upgraded objstore dependency and support Azure Workload Identity Authentication. Added `connection_string` to support authenticating via SAS token. Marked `msi_resource` config as deprecating. #5645
-* [CHANGE] Query Frontend: Expose `-querier.max-subquery-steps` to configure subquery max steps check. By default, the limit is set to 0, which is disabled. #5656
+* [CHANGE] Store Gateway: Add a new fastcache based inmemory index cache. #5619
 * [FEATURE] Ingester: Add per-tenant new metric `cortex_ingester_tsdb_data_replay_duration_seconds`. #5477
 * [ENHANCEMENT] Store Gateway: Added `-store-gateway.enabled-tenants` and `-store-gateway.disabled-tenants` to explicitly enable or disable store-gateway for specific tenants. #5638
-* [BUGFIX] Query Frontend: Fix query string being omitted in query stats log. #5655
 
 ## 1.16.0 2023-11-20
 
@@ -21,7 +20,6 @@
 * [CHANGE] StoreGateway: Rename `cortex_bucket_store_chunk_pool_returned_bytes_total` and `cortex_bucket_store_chunk_pool_requested_bytes_total` to `cortex_bucket_store_chunk_pool_operation_bytes_total`. #5552
 * [CHANGE] Query Frontend/Querier: Make build info API disabled by default and add feature flag `api.build-info-enabled` to enable it. #5533
 * [CHANGE] Purger: Do no use S3 tenant kms key when uploading deletion marker. #5575
-<<<<<<< HEAD
 * [CHANGE] Ingester: Shipper always allows uploading compacted blocks to ship OOO compacted blocks. #5625
 * [CHANGE] DDBKV: Change metric name from `dynamodb_kv_read_capacity_total` to `dynamodb_kv_consumed_capacity_total` and include Delete, Put, Batch dimension. #5487
 * [CHANGE] Compactor: Adding the userId on the compact dir path. #5524
@@ -36,11 +34,6 @@
 * [FEATURE] AlertManager: Update version to v0.26.0 and bring in Microsoft Teams receiver. #5543
 * [FEATURE] Store Gateway: Support lazy expanded posting optimization. Added new flag `blocks-storage.bucket-store.lazy-expanded-postings-enabled` and new metrics `cortex_bucket_store_lazy_expanded_postings_total`, `cortex_bucket_store_lazy_expanded_posting_size_bytes_total` and `cortex_bucket_store_lazy_expanded_posting_series_overfetched_size_bytes_total`. #5556.
 * [FEATURE] Store Gateway: Add `max_downloaded_bytes_per_request` to limit max bytes to download per store gateway request. #5179
-=======
-* [CHANGE] Ingester: Shipper always upload compacted blocks. #5625
-* [CHANGE] Store Gateway: Add a new fastcache based inmemory index cache. #5619
-* [FEATURE] Store Gateway: Add `max_downloaded_bytes_per_request` to limit max bytes to download per store gateway request.
->>>>>>> 5a7228e6
 * [FEATURE] Added 2 flags `-alertmanager.alertmanager-client.grpc-max-send-msg-size` and ` -alertmanager.alertmanager-client.grpc-max-recv-msg-size` to configure alert manager grpc client message size limits. #5338
 * [FEATURE] Querier/StoreGateway: Allow the tenant shard sizes to be a percent of total instances. #5393
 * [FEATURE] Added the flag `-alertmanager.api-concurrency` to configure alert manager api concurrency limit. #5412
