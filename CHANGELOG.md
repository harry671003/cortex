--- conflicted
+++ resolved
@@ -56,11 +56,8 @@
 * [FEATURE] Added `-api.http-request-headers-to-log` allowing for the addition of HTTP Headers to logs #4803
 * [FEATURE] Distributor: Added a new limit `-validation.max-labels-size-bytes` allowing to limit the combined size of labels for each timeseries. #4848
 * [FEATURE] Storage/Bucket: Added `-*.s3.bucket-lookup-type` allowing to configure the s3 bucket lookup type. #4794
-<<<<<<< HEAD
+* [FEATURE] QueryFrontend: Implement experimental vertical sharding at query frontend for range/instant queries. #4863
 * [FEATURE] Querier: Added a new limit `-querier.max-fetched-data-bytes-per-query` allowing to limit the maximum size of all data in bytes that a query can fetch from each ingester and storage. #4854
-=======
-* [FEATURE] QueryFrontend: Implement experimental vertical sharding at query frontend for range/instant queries. #4863
->>>>>>> f5506426
 * [BUGFIX] Memberlist: Add join with no retrying when starting service. #4804
 * [BUGFIX] Ruler: Fix /ruler/rule_groups returns YAML with extra fields. #4767
 * [BUGFIX] Respecting `-tracing.otel.sample-ratio` configuration when enabling OpenTelemetry tracing with X-ray. #4862
